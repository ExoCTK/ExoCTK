{% extends "base.html" %}
{% block content %}


                <div class="row">
                    <div class="col-md-12">

                        <p style='padding: 0 30px;'>ExoCTK (the Exoplanet Characterization Tool Kit) is an open-source, modular, data analysis software package focused primarily on atmospheric characterization of exoplanets and observation planning. This web application runs the most recent available version of ExoCTK through this web portal designed to single out the most useful tools for observation planning, forward modeling, data reduction, limb darkening, light curve fitting, and retrievals.</p>
                    </div>
                </div>
                <hr class="col-md-12">
                <div class="form-group col-sm-12">


                    <div class="col-sm-6">
                        <h3>Observation Planning</h3>
                        <span id="helpBlock" class="help-block">Tools for observation planning with JWST.</span>
                        <a class="btn btn-primary" href="./groups_integrations">Groups and Integrations</a>
                        <a class="btn btn-primary" href="./contam_visibility">Contamination Overlap</a>
                    </div>

                    <div class="col-sm-6">
                        <h3>Forward Modeling</h3>
                        <span id="helpBlock" class="help-block">Atmospheric forward modeling tools.</span>
                        <a class="btn btn-primary" href="./fortney">Fortney Grid</a>
                        <a class="btn btn-primary" href="./generic">Generic Grid</a>
                        <a class="btn btn-default disabled" href="./platon">Platon</a>
                    </div>

                </div>

                <div class="form-group col-sm-12">

                    <div class="col-sm-6">
                        <h3>Limb Darkening Calculator</h3>
                        <p>Tools to estimate limb darkening in your host star.</p>
                            <p><a class="btn btn-primary" href="./limb_darkening">Limb Darkening Calculator</a></p>
                    </div>

                    <div class="col-sm-6">
                        <h3>Atmospheric Retrievals</h3>
                        <span id="helpBlock" class="help-block">Tools for Bayesian atmospheric retrievals.</span>
                        <a class="btn btn-primary" href="./atmospheric_retrievals">Atmospheric Retrievals</a>
                    </div>

                </div>

                <div class="form-group col-sm-12">

                    <div class="col-sm-6">
                        <h3>Light Curve Fitting</h3>
                        <span id="helpBlock" class="help-block">Tools to fit the parameters of derived light curves.</span>
                        <a class="btn btn-default disabled" href="./light_curve">Light Curve Fitting</a>
                    </div>

                    <div class="col-sm-6">
                        <h3>Data Reduction</h3>
                        <span id="helpBlock" class="help-block">A variety of data reduction tools.</span>
                        <a class="btn btn-default disabled" href="./data_reduction">Data Reduction</a>
                    </div>

                </div>
<<<<<<< HEAD

=======
                
                <hr class="col-md-12">
                <br>
                
                    
                <div class="form-group col-sm-12">
                <div class="col-sm-6">
                    <h3> GitHub Source Code</h3>
                        <ul>
                            <li><a href="https://github.com/ExoCTK/ExoCTK">ExoCTK</a> is the computing package behind the website.</li>
                            <li><a href="https://github.com/ExoCTK/ExoCTKWeb">ExoCTKWeb</a> is the literal source code of this website.</li>
                            <li><a href="https://github.com/ExoCTK/PandExo_HST">PandExo_HST</a> is our counterpart for HST observations.</li>
                        </ul>
                    </div>

                    <div class="col-sm-6">
                        <h3>ExoCTK Data Download</h3>
                        <ul>
                            <li> To download and run ExoCTK yourself, simply
                                download <a
                                    href="{{url_for('zip_data_download')}}">this</a>
                                data, and export the path on your machine as
                                "EXOCTK_DATA".
                </div>
                </div>
>>>>>>> cf4ca303

<script src="//cdn.datatables.net/1.10.7/js/jquery.dataTables.min.js"></script>
<script src="//cdn.datatables.net/plug-ins/1.10.7/integration/bootstrap/2/dataTables.bootstrap.js"></script>

<script>
$(document).ready(function(){
    $('#scriptstatus').DataTable( {
        "paging":   false,
        "bFilter": false,
        stateSave: true
    } );
});
</script>

{% endblock%}<|MERGE_RESOLUTION|>--- conflicted
+++ resolved
@@ -60,9 +60,6 @@
                     </div>
 
                 </div>
-<<<<<<< HEAD
-
-=======
                 
                 <hr class="col-md-12">
                 <br>
@@ -88,7 +85,6 @@
                                 "EXOCTK_DATA".
                 </div>
                 </div>
->>>>>>> cf4ca303
 
 <script src="//cdn.datatables.net/1.10.7/js/jquery.dataTables.min.js"></script>
 <script src="//cdn.datatables.net/plug-ins/1.10.7/integration/bootstrap/2/dataTables.bootstrap.js"></script>
