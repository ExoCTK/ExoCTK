import datetime
import os
import json
from pkg_resources import resource_filename

import astropy.constants as constants
from astropy.extern.six.moves import StringIO
import astropy.table as at
import astropy.units as u
from bokeh.resources import INLINE
from bokeh.util.string import encode_utf8
from bokeh.embed import components
from bokeh.models import Range1d
from bokeh.models.widgets import Panel, Tabs
from bokeh.plotting import figure
import flask
from flask import Flask, Response
from flask import request, send_file, make_response, render_template
from functools import wraps
import numpy as np
import pandas as pd
from sqlalchemy import create_engine
from wtforms.validators import InputRequired, NumberRange
from wtforms import DecimalField

from exoctk.modelgrid import ModelGrid
from exoctk.contam_visibility import resolve
from exoctk.contam_visibility import visibilityPA as vpa
from exoctk.contam_visibility import sossFieldSim as fs
from exoctk.contam_visibility import sossContamFig as cf
import form_validation as fv
from exoctk.groups_integrations.groups_integrations import perform_calculation
from exoctk.limb_darkening import limb_darkening_fit as lf
<<<<<<< HEAD
from exoctk.utils import find_closest, filter_table, get_target_data, FORTGRID_DIR
=======
from exoctk.utils import find_closest, filter_table, get_target_data, get_canonical_name
>>>>>>> e958dd01
import log_exoctk
from svo_filters import svo

# FLASK SET UP
app_exoctk = Flask(__name__)

# define the cache config keys, remember that it can be done in a settings file
app_exoctk.config['CACHE_TYPE'] = 'null'
app_exoctk.config['SECRET_KEY'] = 'Thisisasecret!'

<<<<<<< HEAD
# # Load the database to log all form submissions
# if EXOCTKLOG_DIR is None:
#     dbpath = ':memory:'
# else:
#     dbpath = os.path.realpath(os.path.join(EXOCTKLOG_DIR, 'exoctk_log.db'))
#     if not os.path.isfile(dbpath):
#         log_exoctk.create_db(dbpath)
# try:
#     DB = log_exoctk.load_db(dbpath)
# except IOError:
#     DB = None
=======

MODELGRID_DIR = os.environ.get('MODELGRID_DIR')
FORTGRID_DIR = os.environ.get('FORTGRID_DIR')
EXOCTKLOG_DIR = os.environ.get('EXOCTKLOG_DIR')

# Load the database to log all form submissions
try:
    dbpath = os.path.realpath(os.path.join(EXOCTKLOG_DIR, 'exoctk_log.db'))
    if not os.path.isfile(dbpath):
        log_exoctk.create_db(dbpath)
    DB = log_exoctk.load_db(dbpath)
except:
    DB = log_exoctk.load_db(':memory:')

# Nice colors for plotting
COLORS = ['blue', 'red', 'green', 'orange',
          'cyan', 'magenta', 'pink', 'purple']

# Supported profiles
PROFILES = ['uniform', 'linear', 'quadratic',
            'square-root', 'logarithmic', 'exponential',
            '3-parameter', '4-parameter']

# Set the version
VERSION = '0.2'
>>>>>>> e958dd01


# Redirect to the index
@app_exoctk.route('/')
@app_exoctk.route('/index')
def index():
    """The Index page"""
    return render_template('index.html')


@app_exoctk.route('/limb_darkening', methods=['GET', 'POST'])
def limb_darkening():
    """The limb darkening form page"""
    # Load default form
    form = fv.LimbDarkeningForm()

<<<<<<< HEAD
    # Reload page with stellar data from ExoMAST
    if form.resolve_submit.data: 
=======
    # Get all the available filters
    filters = svo.filters()['Band']

    # Make HTML for filters
    filt_list = '\n'.join(['<option value="{0}"{1}> {0}</option>'.format(b, ' selected' if b == 'Kepler.K' else '') for b in filters])

    if request.method == 'POST':
        if request.form['submit'] == "Retrieve Parameters":
            target_name = request.form['targetname']
            data = get_target_data(target_name)

            feh = data['Fe/H']
            teff = data['Teff']
            logg = data['stellar_gravity']

            limbVars = {'targname':target_name, 'feh': feh, 'teff':teff, 'logg':logg}

            return render_template('limb_darkening.html', limbVars=limbVars, filters=filt_list)

        elif request.form['submit'] == "Calculate Coefficients":
            # Log the form inputs
            try:
                log_exoctk.log_form_input(request.form, 'limb_darkening', DB)
            except:
                pass

            # Get the input from the form
            modeldir = request.form['modeldir']
            profiles = list(filter(None, [request.form.get(pf) for pf in PROFILES]))
            bandpass = request.form['bandpass']

            # protect against injection attempts
            bandpass = bandpass.replace('<', '&lt')
            profiles = [str(p).replace('<', '&lt') for p in profiles]

            # Get models from local directory if necessary
            if modeldir == 'default':
                modeldir = MODELGRID_DIR

            # Throw error if input params are invalid
            try:
                teff = float(request.form['teff'])
                logg = float(request.form['logg'])
                feh = float(request.form['feh'])
                mu_min = float(request.form['mu_min'])
            except IOError:
                teff = str(request.form['teff']).replace('<', '&lt')
                logg = str(request.form['logg']).replace('<', '&lt')
                feh = str(request.form['feh']).replace('<', '&lt')
                message = 'Could not calculate limb darkening for those parameters.'

                return render_template('limb_darkening_error.html', teff=teff,
                                    logg=logg, feh=feh, band=bandpass or 'None',
                                    profile=', '.join(profiles), models=modeldir,
                                    message=message)

            n_bins = request.form.get('n_bins')
            pixels_per_bin = request.form.get('pixels_per_bin')
            wl_min = request.form.get('wave_min')
            wl_max = request.form.get('wave_max')

            model_grid = ModelGrid(modeldir, resolution=500)

            # No data, redirect to the error page
            if not hasattr(model_grid, 'data'):
                message = 'Could not find a model grid to load. Please check the path.'

                return render_template('limb_darkening_error.html', teff=teff,
                                    logg=logg, feh=feh, band=bandpass or 'None',
                                    profile=', '.join(profiles),
                                    models=model_grid.path, message=message)

            else:

                if len(model_grid.data) == 0:

                    message = 'Could not calculate limb darkening with those parameters.'

                    return render_template('limb_darkening_error.html', teff=teff,
                                        logg=logg, feh=feh,
                                        band=bandpass or 'None',
                                        profile=', '.join(profiles),
                                        models=model_grid.path, message=message)

            # Trim the grid to the correct wavelength
            # to speed up calculations, if a bandpass is given
            min_max = model_grid.wave_rng

            try:

                kwargs = {'n_bins': int(n_bins)} if n_bins else \
                        {'pixels_per_bin': int(pixels_per_bin)} if pixels_per_bin else\
                        {}

                if wl_min and wl_max:
                    kwargs['wl_min'] = float(wl_min) * u.um
                    kwargs['wl_max'] = float(wl_max) * u.um

                # Make filter object
                bandpass = svo.Filter(bandpass, **kwargs)
                bp_name = bandpass.name
                bk_plot = bandpass.plot(draw=False)
                bk_plot.plot_width = 580
                bk_plot.plot_height = 280
                min_max = (bandpass.wave_min.value, bandpass.wave_max.value)
                n_bins = bandpass.n_bins
>>>>>>> e958dd01

        # Resolve the target in exoMAST
        data = get_target_data(form.targname.data)

        # Update the form data
        form.feh.data = float(data['Fe/H'])
        form.teff.data = float(data['Teff'])
        form.logg.data = float(data['stellar_gravity'])

        # Send it back to the main page
        return render_template('limb_darkening.html', form=form)

    # Reload page with appropriate filter data
    if form.filter_submit.data:

        kwargs = {}
        if form.bandpass.data == 'tophat':
            kwargs['n_bins'] = 1
            kwargs['pixels_per_bin'] = 100
            kwargs['wave_min'] = 1*u.um
            kwargs['wave_max'] = 2*u.um

        # Get the filter
        bandpass = svo.Filter(form.bandpass.data, **kwargs)

        # Update the form data
        form.wave_min.data = bandpass.wave_min.value
        form.wave_max.data = bandpass.wave_max.value

        # Send it back to the main page
        return render_template('limb_darkening.html', form=form)

    # Update validation values after a model grid is selected
    if form.modelgrid_submit.data:

        # Load the modelgrid
        mg = ModelGrid(form.modeldir.data, resolution=500)
        teff_rng = mg.Teff_vals.min(), mg.Teff_vals.max()
        logg_rng = mg.logg_vals.min(), mg.logg_vals.max()
        feh_rng = mg.FeH_vals.min(), mg.FeH_vals.max()

        # Update the validation parameters by setting validator attributes
        setattr(form.teff.validators[1], 'min', teff_rng[0])
        setattr(form.teff.validators[1], 'max', teff_rng[1])
        setattr(form.teff.validators[1], 'message', 'Effective temperature must be between {} and {}'.format(*teff_rng))
        setattr(form.logg.validators[1], 'min', logg_rng[0])
        setattr(form.logg.validators[1], 'max', logg_rng[1])
        setattr(form.logg.validators[1], 'message', 'Surface gravity must be between {} and {}'.format(*logg_rng))
        setattr(form.feh.validators[1], 'min', feh_rng[0])
        setattr(form.feh.validators[1], 'max', feh_rng[1])
        setattr(form.feh.validators[1], 'message', 'Metallicity must be between {} and {}'.format(*feh_rng))

        # Send it back to the main page
        return render_template('limb_darkening.html', form=form)

    # Validate form and submit for results
    if form.validate_on_submit() and form.calculate_submit.data:

        # Get the stellar parameters
        star_params = [form.teff.data, form.logg.data, form.feh.data]

        # Log the form inputs
        try:
            log_exoctk.log_form_input(request.form, 'limb_darkening', DB)
        except:
            pass

        # Load the model grid
        model_grid = ModelGrid(form.modeldir.data, resolution=500)
        form.modeldir.data = [j for i, j in form.modeldir.choices if i == form.modeldir.data][0]

        # Grism details
        if '.G' in form.bandpass.data.upper() and 'GAIA' not in form.bandpass.data.upper():
            kwargs = {'n_bins': form.n_bins.data, 'pixels_per_bin': form.n_pix.data,
                      'wl_min': form.wave_min.data*u.um, 'wl_max': form.wave_max.data*u.um}
        else:
            kwargs = {}

        # Make filter object and plot
        bandpass = svo.Filter(form.bandpass.data, **kwargs)
        bp_name = bandpass.name
        bk_plot = bandpass.plot(draw=False)
        bk_plot.plot_width = 580
        bk_plot.plot_height = 280
        js_resources = INLINE.render_js()
        css_resources = INLINE.render_css()
        filt_script, filt_plot = components(bk_plot)

        # Trim the grid to nearby grid points to speed up calculation
        full_rng = [model_grid.Teff_vals, model_grid.logg_vals, model_grid.FeH_vals]
        trim_rng = find_closest(full_rng, star_params, n=1, values=True)

        # Calculate the coefficients for each profile
        ld = lf.LDC(model_grid)
        for prof in form.profiles.data:
            ld.calculate(*star_params, prof, mu_min=form.mu_min.data, bandpass=bandpass)

        # Draw a figure for each wavelength bin
        tabs = []
        for wav in np.unique(ld.results['wave_eff']):

            # Plot it
            TOOLS = 'box_zoom, box_select, crosshair, reset, hover'
            fig = figure(tools=TOOLS, x_range=Range1d(0, 1), y_range=Range1d(0, 1),
                        plot_width=800, plot_height=400)
            ld.plot(wave_eff=wav, fig=fig)

            # Plot formatting
            fig.legend.location = 'bottom_right'
            fig.xaxis.axis_label = 'mu'
            fig.yaxis.axis_label = 'Intensity'

            tabs.append(Panel(child=fig, title=str(wav)))

        final = Tabs(tabs=tabs)

        # Get HTML
        script, div = components(final)

        # Store the tables as a string
        file_as_string = str(ld.results[[c for c in ld.results.dtype.names if
                                        ld.results.dtype[c] != object]])

        # Make a table for each profile with a row for each wavelength bin
        profile_tables = []
        for profile in form.profiles.data:

            # Make LaTeX for polynomials
            latex = lf.ld_profile(profile, latex=True)
            poly = '\({}\)'.format(latex).replace('*', '\cdot').replace('\e', 'e')

            # Make the table into LaTeX
            table = filter_table(ld.results, profile=profile)
            co_cols = [c for c in ld.results.colnames if (c.startswith('c') or
                    c.startswith('e')) and len(c) == 2 and not
                    np.all([np.isnan(i) for i in table[c]])]
            table = table[['wave_min', 'wave_max'] + co_cols]
            table.rename_column('wave_min', '\(\lambda_\mbox{min}\hspace{5px}(\mu m)\)')
            table.rename_column('wave_max', '\(\lambda_\mbox{max}\hspace{5px}(\mu m)\)')

            # Add the results to the lists
            html_table = '\n'.join(table.pformat(max_width=500, html=True))\
                        .replace('<table', '<table id="myTable" class="table table-striped table-hover"')

            # Add the table title
            header = '<br></br><strong>{}</strong><br><p>\(I(\mu)/I(\mu=1)\) = {}</p>'.format(profile, poly)
            html_table = header + html_table

            profile_tables.append(html_table)

        return render_template('limb_darkening_results.html', form=form,
                               table=profile_tables, script=script, plot=div,
                               file_as_string=repr(file_as_string),
                               filt_plot=filt_plot, filt_script=filt_script,
                               js=js_resources, css=css_resources)

    return render_template('limb_darkening.html', form=form)


@app_exoctk.route('/limb_darkening_error', methods=['GET', 'POST'])
def limb_darkening_error():
    """The limb darkening error page"""

    return render_template('limb_darkening_error.html')


@app_exoctk.route('/groups_integrations', methods=['GET', 'POST'])
def groups_integrations():
    """The groups and integrations calculator form page"""

    # Print out pandeia sat values
    with open(resource_filename('exoctk', 'data/groups_integrations/groups_integrations_input_data.json')) as f:
        sat_data = json.load(f)['fullwell']

    if request.method == 'POST':
        if request.form['submit'] == "Retrieve Parameters":
            target_name = request.form['targetname']
            canoncial_name = get_canonical_name(target_name)
            # Ping exomast api and get data
            data = get_target_data(target_name)
            Kmag = data['Kmag']
            obs_duration = data['transit_duration'] * 24. # Transit duration in exomast is in days, need it in hours
            
            groupsintegrationVars = {'targname':canoncial_name, 'Kmag':Kmag, 'obs_duration':obs_duration}

            return render_template('groups_integrations.html', sat_data=sat_data, groupsintegrationVars=groupsintegrationVars)

    return render_template('groups_integrations.html', sat_data=sat_data)


@app_exoctk.route('/groups_integrations_results', methods=['GET', 'POST'])
def groups_integrations_results():
    """The groups and integrations calculator results page"""

    # Read in parameters from form
    params = {}
    for key in dict(request.form).keys():
        params[key] = dict(request.form)[key][0]
    print(params)
    try:
        err = 0

        # Specific error catching
        if params['n_group'].isdigit():
            params['n_group'] = int(params['n_group'])
            if params['n_group'] <= 1:
                err = 'Please try again with at least one group.'
            else:
                if params['n_group'] != 'optimize':
                    err = "You need to double check your group input. Please put the number of groups per integration or 'optimize' and we can calculate it for you."

        if (False in [params['mag'].isdigit(), params['obs_time'].isdigit()]) and ('.' not in params['mag']) and ('.' not in params['obs_time']):
            err = 'Your magnitude or observation time is not a number, or you left the field blank.'

        else:
            if (4.5 > float(params['mag'])) or (12.5 < float(params['mag'])):
                err = 'Looks like we do not have useful approximations for your magnitude. Could you give us a number between 5.5-12.5?'
            if float(params['obs_time']) <= 0:
                err = 'You have a negative transit time -- I doubt that will be of much use to anyone.'

        if float(params['sat_max']) <= 0:
            err = 'You put in an underwhelming saturation level. There is something to be said for being too careful...'
        if (params['sat_mode'] == 'well') and float(params['sat_max']) > 1:
            err = 'You are saturating past the full well. Is that a good idea?'

        if type(err) == str:
            return render_template('groups_integrations_error.html', err=err)

        # Only create the dict if the form input looks okay
        # Make sure everything is the right type
        ins = params['ins']
        float_params = ['obs_time', 'mag', 'sat_max']
        str_params = ['mod', 'band', '{}_filt'.format(ins),
                      '{}_ta_filt'.format(ins), 'ins',
                      '{}_subarray'.format(ins), '{}_subarray_ta'.format(ins),
                      'sat_mode']
        for key in params:
            if key in float_params:
                params[key] = float(params[key])
            if key in str_params:
                params[key] = str(params[key])

        # Also get the data path in there
        params['infile'] = resource_filename('exoctk', 'data/groups_integrations/groups_integrations_input_data.json')

        # Rename the ins-mode params to more general counterparts
        params['filt'] = params['{}_filt'.format(ins)]
        params['filt_ta'] = params['{}_filt_ta'.format(ins)]
        params['subarray'] = params['{}_subarray'.format(ins)]
        params['subarray_ta'] = params['{}_subarray_ta'.format(ins)]
        results = perform_calculation(params)

        if type(results) == dict:
            results_dict = results
            one_group_error = ""
            zero_group_error = ""
            if results_dict['n_group'] == 1:
                one_group_error = 'Be careful! This only predicts one group, and you may be in danger of oversaturating!'
            if results_dict['max_ta_groups'] == 0:
                zero_group_error = 'Be careful! This oversaturated the TA in the minimum groups. Consider a different TA setup.'
            if results_dict['max_ta_groups'] == -1:
                zero_group_error = 'This object is too faint to reach the required TA SNR in this filter. Consider a different TA setup.'
                results_dict['min_sat_ta'] = 0
                results_dict['t_duration_ta_max'] = 0
                results_dict['max_sat_ta'] = 0
                results_dict['t_duration_ta_max'] = 0
            if results_dict['max_sat_prediction'] > results_dict['sat_max']:
                one_group_error = 'Hold up! You chose to input your own groups, and you have oversaturated the detector! Proceed with caution!'
            # Do some formatting for a prettier end product
            results_dict['filt'] = results_dict['filt'].upper()
            results_dict['filt_ta'] = results_dict['filt_ta'].upper()
            results_dict['band'] = results_dict['band'].upper()
            results_dict['mod'] = results_dict['mod'].upper()
            if results_dict['ins'] == 'niriss':
                if results_dict['subarray_ta'] == 'nrm':
                    results_dict['subarray_ta'] = 'SUBTASOSS -- BRIGHT'
                else:
                    results_dict['subarray_ta'] = 'SUBTASOSS -- FAINT'
            results_dict['subarray'] = results_dict['subarray'].upper()
            results_dict['subarray_ta'] = results_dict['subarray_ta'].upper()

            form_dict = {'miri': 'MIRI', 'nircam': 'NIRCam', 'nirspec': 'NIRSpec', 'niriss': 'NIRISS'}
            results_dict['ins'] = form_dict[results_dict['ins']]

            return render_template('groups_integrations_results.html',
                                   results_dict=results_dict,
                                   one_group_error=one_group_error,
                                   zero_group_error=zero_group_error)

        else:
            err = results
            return render_template('groups_integrations_error.html', err=err)

    except IOError:
        err = 'One of you numbers is NOT a number! Please try again!'
    except Exception as e:
        err = 'This is not an error we anticipated, but the error caught was : ' + str(e)
        return render_template('groups_integrations_error.html', err=err)


@app_exoctk.route('/contam_visibility', methods=['GET', 'POST'])
def contam_visibility():
    """The contamination and visibility form page"""

    # Log the form inputs
    try:
        log_exoctk.log_form_input(request.form, 'contam_visibility', DB)
    except:
        pass

    contamVars = {}
    if request.method == 'POST':
        tname = request.form['targetname']
        contamVars['tname'] = tname
        contamVars['ra'], contamVars['dec'] = request.form['ra'], request.form['dec']
        contamVars['PAmax'] = request.form['pamax']
        contamVars['PAmin'] = request.form['pamin']
        contamVars['inst'] = request.form['inst'].split()[0]

        if request.form['bininfo'] != '':
            contamVars['binComp'] = list(map(float, request.form['bininfo'].split(', ')))
        else:
            contamVars['binComp'] = request.form['bininfo']

        radec = ', '.join([contamVars['ra'], contamVars['dec']])

        if contamVars['PAmax'] == '':
            contamVars['PAmax'] = 359
        if contamVars['PAmin'] == '':
            contamVars['PAmin'] = 0

        if request.form['submit'] == 'Resolve Target':
            contamVars['ra'], contamVars['dec'] = resolve.resolve_target(tname)

            return render_template('contam_visibility.html', contamVars=contamVars)

        else:

            try:

                contamVars['visPA'] = True

                # Make plot
                TOOLS = 'crosshair, reset, hover, save'
                fig = figure(tools=TOOLS, plot_width=800, plot_height=400,
                             x_axis_type='datetime',
                             title=contamVars['tname'] or radec)
                pG, pB, dates, vis_plot, table = vpa.using_gtvt(contamVars['ra'],
                                                         contamVars['dec'],
                                                         contamVars['inst'],
                                                         )
                fh = StringIO()
                table.write(fh, format='ascii')
                visib_table = fh.getvalue()

                # Format x axis
                day0 = datetime.date(2019, 6, 1)
                dtm = datetime.timedelta(days=367)
                #vis_plot.x_range = Range1d(day0, day0 + dtm)

                # Get scripts
                vis_js = INLINE.render_js()
                vis_css = INLINE.render_css()
                vis_script, vis_div = components(vis_plot)

                if request.form['submit'] == 'Calculate Visibility and Contamination':

                    contamVars['contam'] = True

                    # Make field simulation
                    contam_cube = fs.sossFieldSim(contamVars['ra'],
                                                  contamVars['dec'],
                                                  binComp=contamVars['binComp'])
                    contam_plot = cf.contam(contam_cube,
                                            contamVars['tname'] or radec,
                                            paRange=[int(contamVars['PAmin']),
                                                     int(contamVars['PAmax'])],
                                            badPA=pB, fig='bokeh')

                    # Get scripts
                    contam_js = INLINE.render_js()
                    contam_css = INLINE.render_css()
                    contam_script, contam_div = components(contam_plot)

                else:

                    contamVars['contam'] = False
                    contam_script = contam_div = contam_js = contam_css = ''

                return render_template('contam_visibility_results.html',
                                       contamVars=contamVars, vis_plot=vis_div,
                                       vis_table=visib_table,
                                       vis_script=vis_script, vis_js=vis_js,
                                       vis_css=vis_css, contam_plot=contam_div,
                                       contam_script=contam_script,
                                       contam_js=contam_js,
                                       contam_css=contam_css)

            except Exception as e:
                err = 'The following error occurred: ' + str(e)
                return render_template('groups_integrations_error.html', err=err)

    return render_template('contam_visibility.html', contamVars=contamVars)

@app_exoctk.route('/visib_result', methods=['POST'])
def save_visib_result():
    """Save the results of the Visibility Only calculation"""

    visib_table = flask.request.form['data_file']
    return flask.Response(visib_table, mimetype="text/dat",
                          headers={"Content-disposition": "attachment; filename=visibility.txt"})

@app_exoctk.route('/download', methods=['POST'])
def exoctk_savefile():
    """Save results to file"""

    file_as_string = eval(request.form['file_as_string'])

    response = make_response(file_as_string)
    response.headers["Content-type"] = 'text; charset=utf-8'
    response.headers["Content-Disposition"] = "attachment; filename=ExoXTK_results.txt"
    return response


def _param_fort_validation(args):
    """Validates the input parameters for the forward models"""

    temp = args.get('ptemp', 1000)
    chem = args.get('pchem', 'noTiO')
    cloud = args.get('cloud', '0')
    pmass = args.get('pmass', '1.5')
    m_unit = args.get('m_unit', 'M_jup')
    reference_radius = args.get('refrad', 1)
    r_unit = args.get('r_unit', 'R_jup')
    rstar = args.get('rstar', 1)
    rstar_unit = args.get('rstar_unit', 'R_sun')

    return temp, chem, cloud, pmass, m_unit, reference_radius, r_unit, rstar, rstar_unit


@app_exoctk.route('/fortney', methods=['GET', 'POST'])
def fortney():
    """
    Pull up Forntey Grid plot the results and download
    """

    # Grab the inputs arguments from the URL
    args = flask.request.args

    temp, chem, cloud, pmass, m_unit, reference_radius, r_unit, rstar, rstar_unit = _param_fort_validation(args)

    # get sqlite database
    try:
        db = create_engine('sqlite:///' + FORTGRID_DIR)
        header = pd.read_sql_table('header', db)
    except:
        raise Exception('Fortney Grid File Path is incorrect, or not initialized')

    if args:
        rstar = float(rstar)
        rstar = (rstar * u.Unit(rstar_unit)).to(u.km)
        reference_radius = float(reference_radius)
        rplan = (reference_radius * u.Unit(r_unit)).to(u.km)

        # clouds
        if cloud.find('flat') != -1:
            flat = int(cloud[4:])
            ray = 0
        elif cloud.find('ray') != -1:
            ray = int(cloud[3:])
            flat = 0
        elif int(cloud) == 0:
            flat = 0
            ray = 0
        else:
            flat = 0
            ray = 0
            print('No cloud parameter not specified, default no clouds added')

        # chemistry
        if chem == 'noTiO':
            noTiO = True
        if chem == 'eqchem':
            noTiO = False
            # grid does not allow clouds for cases with TiO
            flat = 0
            ray = 0

        fort_grav = 25.0 * u.m / u.s**2

        temp = float(temp)
        df = header.loc[(header.gravity == fort_grav) & (header.temp == temp) &
                        (header.noTiO == noTiO) & (header.ray == ray) &
                        (header.flat == flat)]

        wave_planet = np.array(pd.read_sql_table(df['name'].values[0], db)['wavelength'])[::-1]
        r_lambda = np.array(pd.read_sql_table(df['name'].values[0], db)['radius']) * u.km

        # All fortney models have fixed 1.25 radii
        z_lambda = r_lambda - (1.25 * u.R_jup).to(u.km)

        # Scale with planetary mass
        pmass = float(pmass)
        mass = (pmass * u.Unit(m_unit)).to(u.kg)

        # Convert radius to m for gravity units
        gravity = constants.G * (mass) / (rplan.to(u.m))**2.0

        # Scale lambbda (this technically ignores the fact that scaleheight
        # is altitude dependent) therefore, it will not be valide for very
        # very low gravities
        z_lambda = z_lambda * fort_grav / gravity

        # Create new wavelength dependent R based on scaled ravity
        r_lambda = z_lambda + rplan

        # Finally compute (rp/r*)^2
        flux_planet = np.array(r_lambda**2 / rstar**2)

        x = wave_planet
        y = flux_planet[::-1]

    else:
        df = pd.read_sql_table('t1000g25_noTiO', db)
        x, y = df['wavelength'], df['radius']**2.0 / 7e5**2.0

    tab = at.Table(data=[x, y])
    fh = StringIO()
    tab.write(fh, format='ascii.no_header')
    table_string = fh.getvalue()

    fig = figure(plot_width=1100, plot_height=400)
    fig.line(x, 1e6 * (y - np.mean(y)), color='Black', line_width=0.5)
    fig.xaxis.axis_label = 'Wavelength (um)'
    fig.yaxis.axis_label = 'Rel. Transit Depth (ppm)'

    js_resources = INLINE.render_js()
    css_resources = INLINE.render_css()

    script, div = components(fig)

    html = flask.render_template('fortney.html',
                                 plot_script=script,
                                 plot_div=div,
                                 js_resources=js_resources,
                                 css_resources=css_resources,
                                 temp=list(map(str, header.temp.unique())),
                                 table_string=table_string
                                 )
    return encode_utf8(html)


@app_exoctk.route('/fortney_result', methods=['POST'])
def save_fortney_result():
    """SAve the results of the Fortney grid"""

    table_string = flask.request.form['data_file']
    return flask.Response(table_string, mimetype="text/dat",
                          headers={"Content-disposition": "attachment; filename=fortney.dat"})


@app_exoctk.route('/groups_integrations_download')
def groups_integrations_download():
    """Download the groups and integrations calculator data"""

    return send_file(resource_filename('exoctk', 'data/groups_integrations/groups_integrations_input_data.json'), mimetype="text/json",
                     attachment_filename='groups_integrations_input_data.json',
                     as_attachment=True)


@app_exoctk.route('/fortney_download')
def fortney_download():
    """Download the fortney grid data"""

    fortney_data = FORTGRID_DIR
    return send_file(fortney_data, attachment_filename='fortney_grid.db',
                     as_attachment=True)


def check_auth(username, password):
    """This function is called to check if a username password combination is
    valid

    Parameters
    ----------
    username: str
        The username
    password: str
        The password
    """

    return username == 'admin' and password == 'secret'


def authenticate():
    """Sends a 401 response that enables basic auth"""

    return Response('Could not verify your access level for that URL.\n'
                    'You have to login with proper credentials', 401,
                    {'WWW-Authenticate': 'Basic realm="Login Required"'})


def requires_auth(page):
    """Requires authentication for a page before loading

    Parameters
    ----------
    page: function
        The function that sets a route

    Returns
    -------
    function
        The decorated route
    """

    @wraps(page)
    def decorated(*args, **kwargs):
        auth = request.authorization
        if not auth or not check_auth(auth.username, auth.password):
            return authenticate()
        return page(*args, **kwargs)
    return decorated


@app_exoctk.route('/admin')
@requires_auth
def secret_page():
    """Shhhhh! This is a secret page of admin stuff"""

    tables = [i[0] for i in DB.execute("SELECT name FROM sqlite_master WHERE type='table'").fetchall()]
    print(tables)

    log_tables = []
    for table in tables:

        try:
            data = log_exoctk.view_log(DB, table)

            # Add the results to the lists
            html_table = '\n'.join(data.pformat(max_width=500, html=True)).replace('<table', '<table id="myTable" class="table table-striped table-hover"')

        except:
            html_table = '<p>No data to display</p>'

        # Add the table title
        header = '<h3>{}</h3>'.format(table)
        html_table = header + html_table

        log_tables.append(html_table)

    return render_template('admin_page.html', tables=log_tables)


if __name__ == '__main__':
    # os.chmod('/internal/data1/app_data/.astropy/cache/', 777)
    port = int(os.environ.get('PORT', 5000))
    app_exoctk.run(host='0.0.0.0', port=port, debug=True)<|MERGE_RESOLUTION|>--- conflicted
+++ resolved
@@ -31,11 +31,7 @@
 import form_validation as fv
 from exoctk.groups_integrations.groups_integrations import perform_calculation
 from exoctk.limb_darkening import limb_darkening_fit as lf
-<<<<<<< HEAD
-from exoctk.utils import find_closest, filter_table, get_target_data, FORTGRID_DIR
-=======
-from exoctk.utils import find_closest, filter_table, get_target_data, get_canonical_name
->>>>>>> e958dd01
+from exoctk.utils import find_closest, filter_table, get_target_data, get_canonical_name, FORTGRID_DIR
 import log_exoctk
 from svo_filters import svo
 
@@ -46,7 +42,6 @@
 app_exoctk.config['CACHE_TYPE'] = 'null'
 app_exoctk.config['SECRET_KEY'] = 'Thisisasecret!'
 
-<<<<<<< HEAD
 # # Load the database to log all form submissions
 # if EXOCTKLOG_DIR is None:
 #     dbpath = ':memory:'
@@ -58,33 +53,6 @@
 #     DB = log_exoctk.load_db(dbpath)
 # except IOError:
 #     DB = None
-=======
-
-MODELGRID_DIR = os.environ.get('MODELGRID_DIR')
-FORTGRID_DIR = os.environ.get('FORTGRID_DIR')
-EXOCTKLOG_DIR = os.environ.get('EXOCTKLOG_DIR')
-
-# Load the database to log all form submissions
-try:
-    dbpath = os.path.realpath(os.path.join(EXOCTKLOG_DIR, 'exoctk_log.db'))
-    if not os.path.isfile(dbpath):
-        log_exoctk.create_db(dbpath)
-    DB = log_exoctk.load_db(dbpath)
-except:
-    DB = log_exoctk.load_db(':memory:')
-
-# Nice colors for plotting
-COLORS = ['blue', 'red', 'green', 'orange',
-          'cyan', 'magenta', 'pink', 'purple']
-
-# Supported profiles
-PROFILES = ['uniform', 'linear', 'quadratic',
-            'square-root', 'logarithmic', 'exponential',
-            '3-parameter', '4-parameter']
-
-# Set the version
-VERSION = '0.2'
->>>>>>> e958dd01
 
 
 # Redirect to the index
@@ -101,117 +69,8 @@
     # Load default form
     form = fv.LimbDarkeningForm()
 
-<<<<<<< HEAD
     # Reload page with stellar data from ExoMAST
     if form.resolve_submit.data: 
-=======
-    # Get all the available filters
-    filters = svo.filters()['Band']
-
-    # Make HTML for filters
-    filt_list = '\n'.join(['<option value="{0}"{1}> {0}</option>'.format(b, ' selected' if b == 'Kepler.K' else '') for b in filters])
-
-    if request.method == 'POST':
-        if request.form['submit'] == "Retrieve Parameters":
-            target_name = request.form['targetname']
-            data = get_target_data(target_name)
-
-            feh = data['Fe/H']
-            teff = data['Teff']
-            logg = data['stellar_gravity']
-
-            limbVars = {'targname':target_name, 'feh': feh, 'teff':teff, 'logg':logg}
-
-            return render_template('limb_darkening.html', limbVars=limbVars, filters=filt_list)
-
-        elif request.form['submit'] == "Calculate Coefficients":
-            # Log the form inputs
-            try:
-                log_exoctk.log_form_input(request.form, 'limb_darkening', DB)
-            except:
-                pass
-
-            # Get the input from the form
-            modeldir = request.form['modeldir']
-            profiles = list(filter(None, [request.form.get(pf) for pf in PROFILES]))
-            bandpass = request.form['bandpass']
-
-            # protect against injection attempts
-            bandpass = bandpass.replace('<', '&lt')
-            profiles = [str(p).replace('<', '&lt') for p in profiles]
-
-            # Get models from local directory if necessary
-            if modeldir == 'default':
-                modeldir = MODELGRID_DIR
-
-            # Throw error if input params are invalid
-            try:
-                teff = float(request.form['teff'])
-                logg = float(request.form['logg'])
-                feh = float(request.form['feh'])
-                mu_min = float(request.form['mu_min'])
-            except IOError:
-                teff = str(request.form['teff']).replace('<', '&lt')
-                logg = str(request.form['logg']).replace('<', '&lt')
-                feh = str(request.form['feh']).replace('<', '&lt')
-                message = 'Could not calculate limb darkening for those parameters.'
-
-                return render_template('limb_darkening_error.html', teff=teff,
-                                    logg=logg, feh=feh, band=bandpass or 'None',
-                                    profile=', '.join(profiles), models=modeldir,
-                                    message=message)
-
-            n_bins = request.form.get('n_bins')
-            pixels_per_bin = request.form.get('pixels_per_bin')
-            wl_min = request.form.get('wave_min')
-            wl_max = request.form.get('wave_max')
-
-            model_grid = ModelGrid(modeldir, resolution=500)
-
-            # No data, redirect to the error page
-            if not hasattr(model_grid, 'data'):
-                message = 'Could not find a model grid to load. Please check the path.'
-
-                return render_template('limb_darkening_error.html', teff=teff,
-                                    logg=logg, feh=feh, band=bandpass or 'None',
-                                    profile=', '.join(profiles),
-                                    models=model_grid.path, message=message)
-
-            else:
-
-                if len(model_grid.data) == 0:
-
-                    message = 'Could not calculate limb darkening with those parameters.'
-
-                    return render_template('limb_darkening_error.html', teff=teff,
-                                        logg=logg, feh=feh,
-                                        band=bandpass or 'None',
-                                        profile=', '.join(profiles),
-                                        models=model_grid.path, message=message)
-
-            # Trim the grid to the correct wavelength
-            # to speed up calculations, if a bandpass is given
-            min_max = model_grid.wave_rng
-
-            try:
-
-                kwargs = {'n_bins': int(n_bins)} if n_bins else \
-                        {'pixels_per_bin': int(pixels_per_bin)} if pixels_per_bin else\
-                        {}
-
-                if wl_min and wl_max:
-                    kwargs['wl_min'] = float(wl_min) * u.um
-                    kwargs['wl_max'] = float(wl_max) * u.um
-
-                # Make filter object
-                bandpass = svo.Filter(bandpass, **kwargs)
-                bp_name = bandpass.name
-                bk_plot = bandpass.plot(draw=False)
-                bk_plot.plot_width = 580
-                bk_plot.plot_height = 280
-                min_max = (bandpass.wave_min.value, bandpass.wave_max.value)
-                n_bins = bandpass.n_bins
->>>>>>> e958dd01
 
         # Resolve the target in exoMAST
         data = get_target_data(form.targname.data)
