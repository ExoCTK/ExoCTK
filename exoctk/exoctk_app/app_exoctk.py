import datetime
import os
import json
from pkg_resources import resource_filename

import astropy.constants as constants
from astropy.extern.six.moves import StringIO
import astropy.table as at
import astropy.units as u
from bokeh.resources import INLINE
from bokeh.util.string import encode_utf8
from bokeh.embed import components
from bokeh.models import Range1d
from bokeh.models.widgets import Panel, Tabs
from bokeh.plotting import figure
import flask
from flask import Flask, Response
from flask import request, send_file, make_response, render_template
from functools import wraps
import h5py
import numpy as np
import pandas as pd
from sqlalchemy import create_engine
import urllib
from wtforms.validators import InputRequired, NumberRange
from wtforms import DecimalField

from exoctk.modelgrid import ModelGrid
from exoctk.contam_visibility import resolve
from exoctk.contam_visibility import visibilityPA as vpa
from exoctk.contam_visibility import sossFieldSim as fs
from exoctk.contam_visibility import sossContamFig as cf
import form_validation as fv
from exoctk.groups_integrations.groups_integrations import perform_calculation
from exoctk.limb_darkening import limb_darkening_fit as lf
from exoctk.utils import find_closest, filter_table, get_target_data, get_canonical_name, FORTGRID_DIR, EXOCTKLOG_DIR, GENERICGRID_DIR
import log_exoctk
from svo_filters import svo

# FLASK SET UP
app_exoctk = Flask(__name__)

# define the cache config keys, remember that it can be done in a settings file
app_exoctk.config['CACHE_TYPE'] = 'null'
app_exoctk.config['SECRET_KEY'] = 'Thisisasecret!'

# Load the database to log all form submissions
if EXOCTKLOG_DIR is None:
    dbpath = ':memory:'
else:
    dbpath = os.path.realpath(os.path.join(EXOCTKLOG_DIR, 'exoctk_log.db'))
    if not os.path.isfile(dbpath):
        log_exoctk.create_db(dbpath)
try:
    DB = log_exoctk.load_db(dbpath)
except IOError:
    DB = None


# Redirect to the index
@app_exoctk.route('/')
@app_exoctk.route('/index')
def index():
    """The Index page"""
    return render_template('index.html')


@app_exoctk.route('/limb_darkening', methods=['GET', 'POST'])
def limb_darkening():
    """The limb darkening form page"""
    # Load default form
    form = fv.LimbDarkeningForm()

    # Get all the available filters
    filters = svo.filters()['Band']

    # Make HTML for filters
    filt_list = '\n'.join(['<option value="{0}"{1}> {0}</option>'.format(b, ' selected' if b == 'Kepler.K' else '') for b in filters])

    if request.method == 'POST':
        if request.form['submit'] == "Retrieve Parameters":
            target_name = request.form['targetname']
            data = get_target_data(target_name)

            feh = data['Fe/H']
            teff = data['Teff']
            logg = data['stellar_gravity']

            limbVars = {'targname':target_name, 'feh': feh, 'teff':teff, 'logg':logg}

            return render_template('limb_darkening.html', limbVars=limbVars, filters=filt_list)

        elif request.form['submit'] == "Calculate Coefficients":
            # Log the form inputs
            try:
                log_exoctk.log_form_input(request.form, 'limb_darkening', DB)
            except:
                pass

            # Get the input from the form
            modeldir = request.form['modeldir']
            profiles = list(filter(None, [request.form.get(pf) for pf in PROFILES]))
            bandpass = request.form['bandpass']

            # protect against injection attempts
            bandpass = bandpass.replace('<', '&lt')
            profiles = [str(p).replace('<', '&lt') for p in profiles]

            # Get models from local directory if necessary
            if modeldir == 'default':
                modeldir = MODELGRID_DIR

    # Reload page with stellar data from ExoMAST
    if form.resolve_submit.data:

        if form.targname.data.strip() != '':

            try:

                # Resolve the target in exoMAST
                form.targname.data = get_canonical_name(form.targname.data)
                data, target_url = get_target_data(form.targname.data)

                # Update the form data
                form.feh.data = data.get('Fe/H')
                form.teff.data = data.get('Teff')
                form.logg.data = data.get('stellar_gravity')
                form.target_url.data = str(target_url)

            except:
                form.target_url.data = ''
                form.targname.errors = ["Sorry, could not resolve '{}' in exoMAST.".format(form.targname.data)]

        # Send it back to the main page
        return render_template('limb_darkening.html', form=form)

    # Reload page with appropriate filter data
    if form.filter_submit.data:

        kwargs = {}
        if form.bandpass.data == 'tophat':
            kwargs['n_bins'] = 1
            kwargs['pixels_per_bin'] = 100
            kwargs['wave_min'] = 1*u.um
            kwargs['wave_max'] = 2*u.um

        # Get the filter
        bandpass = svo.Filter(form.bandpass.data, **kwargs)

        # Update the form data
        form.wave_min.data = bandpass.wave_min.value
        form.wave_max.data = bandpass.wave_max.value

        # Send it back to the main page
        return render_template('limb_darkening.html', form=form)

    # Update validation values after a model grid is selected
    if form.modelgrid_submit.data:

        # Load the modelgrid
        mg = ModelGrid(form.modeldir.data, resolution=500)
        teff_rng = mg.Teff_vals.min(), mg.Teff_vals.max()
        logg_rng = mg.logg_vals.min(), mg.logg_vals.max()
        feh_rng = mg.FeH_vals.min(), mg.FeH_vals.max()

        # Update the validation parameters by setting validator attributes
        setattr(form.teff.validators[1], 'min', teff_rng[0])
        setattr(form.teff.validators[1], 'max', teff_rng[1])
        setattr(form.teff.validators[1], 'message', 'Effective temperature must be between {} and {}'.format(*teff_rng))
        setattr(form.logg.validators[1], 'min', logg_rng[0])
        setattr(form.logg.validators[1], 'max', logg_rng[1])
        setattr(form.logg.validators[1], 'message', 'Surface gravity must be between {} and {}'.format(*logg_rng))
        setattr(form.feh.validators[1], 'min', feh_rng[0])
        setattr(form.feh.validators[1], 'max', feh_rng[1])
        setattr(form.feh.validators[1], 'message', 'Metallicity must be between {} and {}'.format(*feh_rng))

        # Send it back to the main page
        return render_template('limb_darkening.html', form=form)

    # Validate form and submit for results
    if form.validate_on_submit() and form.calculate_submit.data:

        # Get the stellar parameters
        star_params = [float(form.teff.data), float(form.logg.data), float(form.feh.data)]

        # Log the form inputs
        try:
            log_exoctk.log_form_input(request.form, 'limb_darkening', DB)
        except:
            pass

        # Load the model grid
        model_grid = ModelGrid(form.modeldir.data, resolution=500)
        form.modeldir.data = [j for i, j in form.modeldir.choices if i == form.modeldir.data][0]

        # Grism details
        if '.G' in form.bandpass.data.upper() and 'GAIA' not in form.bandpass.data.upper():
            kwargs = {'n_bins': form.n_bins.data, 'pixels_per_bin': form.n_pix.data,
                      'wl_min': form.wave_min.data*u.um, 'wl_max': form.wave_max.data*u.um}
        else:
            kwargs = {}

        # Make filter object and plot
        bandpass = svo.Filter(form.bandpass.data, **kwargs)
        bp_name = bandpass.name
        bk_plot = bandpass.plot(draw=False)
        bk_plot.plot_width = 580
        bk_plot.plot_height = 280
        js_resources = INLINE.render_js()
        css_resources = INLINE.render_css()
        filt_script, filt_plot = components(bk_plot)

        # Trim the grid to nearby grid points to speed up calculation
        full_rng = [model_grid.Teff_vals, model_grid.logg_vals, model_grid.FeH_vals]
        trim_rng = find_closest(full_rng, star_params, n=1, values=True)

        # Calculate the coefficients for each profile
        ld = lf.LDC(model_grid)
        for prof in form.profiles.data:
            ld.calculate(*star_params, prof, mu_min=float(form.mu_min.data), bandpass=bandpass)

        # Draw a figure for each wavelength bin
        tabs = []
        for wav in np.unique(ld.results['wave_eff']):

            # Plot it
            TOOLS = 'box_zoom, box_select, crosshair, reset, hover'
            fig = figure(tools=TOOLS, x_range=Range1d(0, 1), y_range=Range1d(0, 1),
                        plot_width=800, plot_height=400)
            ld.plot(wave_eff=wav, fig=fig)

            # Plot formatting
            fig.legend.location = 'bottom_right'
            fig.xaxis.axis_label = 'mu'
            fig.yaxis.axis_label = 'Intensity'

            tabs.append(Panel(child=fig, title=str(wav)))

        final = Tabs(tabs=tabs)

        # Get HTML
        script, div = components(final)

        # Store the tables as a string
        file_as_string = str(ld.results[[c for c in ld.results.dtype.names if
                                        ld.results.dtype[c] != object]])

        # Make a table for each profile with a row for each wavelength bin
        profile_tables = []
        for profile in form.profiles.data:

            # Make LaTeX for polynomials
            latex = lf.ld_profile(profile, latex=True)
            poly = '\({}\)'.format(latex).replace('*', '\cdot').replace('\e', 'e')

            # Make the table into LaTeX
            table = filter_table(ld.results, profile=profile)
            co_cols = [c for c in ld.results.colnames if (c.startswith('c') or
                    c.startswith('e')) and len(c) == 2 and not
                    np.all([np.isnan(i) for i in table[c]])]
            table = table[['wave_min', 'wave_max'] + co_cols]
            table.rename_column('wave_min', '\(\lambda_\mbox{min}\hspace{5px}(\mu m)\)')
            table.rename_column('wave_max', '\(\lambda_\mbox{max}\hspace{5px}(\mu m)\)')

            # Add the results to the lists
            html_table = '\n'.join(table.pformat(max_width=500, html=True))\
                        .replace('<table', '<table id="myTable" class="table table-striped table-hover"')

            # Add the table title
            header = '<br></br><strong>{}</strong><br><p>\(I(\mu)/I(\mu=1)\) = {}</p>'.format(profile, poly)
            html_table = header + html_table

            profile_tables.append(html_table)

        return render_template('limb_darkening_results.html', form=form,
                               table=profile_tables, script=script, plot=div,
                               file_as_string=repr(file_as_string),
                               filt_plot=filt_plot, filt_script=filt_script,
                               js=js_resources, css=css_resources)

    return render_template('limb_darkening.html', form=form)


@app_exoctk.route('/limb_darkening_error', methods=['GET', 'POST'])
def limb_darkening_error():
    """The limb darkening error page"""

    return render_template('limb_darkening_error.html')


@app_exoctk.route('/groups_integrations', methods=['GET', 'POST'])
def groups_integrations():
    """The groups and integrations calculator form page"""

    # Print out pandeia sat values
    with open(resource_filename('exoctk', 'data/groups_integrations/groups_integrations_input_data.json')) as f:
        sat_data = json.load(f)['fullwell']

<<<<<<< HEAD
    if request.method == 'POST':
        if request.form['submit'] == "Retrieve Parameters":
            target_name = request.form['targetname']
            canoncial_name = get_canonical_name(target_name)
            # Ping exomast api and get data
            data = get_target_data(target_name)
            Kmag = data['Kmag']
            obs_duration = data['transit_duration'] * 24. # Transit duration in exomast is in days, need it in hours

            groupsintegrationVars = {'targname':canoncial_name, 'Kmag':Kmag, 'obs_duration':obs_duration}

            return render_template('groups_integrations.html', sat_data=sat_data, groupsintegrationVars=groupsintegrationVars)

    return render_template('groups_integrations.html', sat_data=sat_data)

=======
    # Load default form
    form = fv.GroupsIntsForm()
>>>>>>> f2059b2e

    # Reload page with stellar data from ExoMAST
    if form.resolve_submit.data: 

        if form.targname.data.strip() != '':

            # Resolve the target in exoMAST
            try:
                form.targname.data = get_canonical_name(form.targname.data)
                data, url = get_target_data(form.targname.data)

                # Update the Kmag
                kmag = data.get('Kmag')

                # Transit duration in exomast is in days, need it in hours
                obs_time = data.get('transit_duration')*u.Unit(form.time_unit.data).to('hour')

                # Model guess
                logg_targ = data.get('stellar_gravity') or 4.5
                teff_targ = data.get('Teff') or 5500
                arr = np.array([tuple(i[1].split()) for i in form.mod.choices], dtype=[('spt', 'O'), ('teff', '>f4'), ('logg', '>f4')])
                mod_table = at.Table(arr)

                # If high logg, remove giants from guess list
                if logg_targ < 4:
                    mod_table = filter_table(mod_table, logg=">=4")
                teff = min(arr['teff'], key=lambda x:abs(x-teff_targ))
                mod_table.add_column(at.Column(np.array([i[0] for i in form.mod.choices]), name='value'))
                mod_table = filter_table(mod_table, teff="<={}".format(teff))
                mod_table.sort(['teff', 'logg'])

                # Set the form values
                form.mod.data = mod_table[-1]['value']
                form.kmag.data = kmag
                form.obs_duration.data = obs_time

            except:
                form.target_url.data = ''
                form.targname.errors = ["Sorry, could not resolve '{}' in exoMAST.".format(form.targname.data)]

        # Send it back to the main page
        return render_template('groups_integrations.html', form=form, sat_data=sat_data)

    if form.validate_on_submit() and form.calculate_submit.data:

        # Get the form data
        ins = form.ins.data
        params = {'ins': ins,
                  'mag': form.kmag.data,
                  'obs_time': form.obs_duration.data,
                  'sat_max': form.sat_max.data,
                  'sat_mode': form.sat_mode,
                  'time_unit': form.time_unit.data,
                  'band': 'K',
                  'mod': form.mod.data,
                  'filt'.format(ins): getattr(form, '{}_filt'.format(ins)).data,
                  'subarray'.format(ins): getattr(form, '{}_subarray'.format(ins)).data,
                  'filt_ta'.format(ins): getattr(form, '{}_filt_ta'.format(ins)).data,
                  'subarray_ta'.format(ins): getattr(form, '{}_subarray_ta'.format(ins)).data}

        # Get ngroups
        params['n_group'] = 'optimize' if form.n_group.data == 0 else int(form.n_group.data)

        # Also get the data path in there
        params['infile'] = resource_filename('exoctk', 'data/groups_integrations/groups_integrations_input_data.json')

        # Convert the obs_time to hours
        if params['time_unit'] == 'days':
            params['obs_time'] = params['obs_time']*24
            params['time_unit'] = 'hours'

        # Run the calculation
        results = perform_calculation(params)

        if type(results) == dict:
            results_dict = results
            one_group_error = ""
            zero_group_error = ""
            if results_dict['n_group'] == 1:
                one_group_error = 'Be careful! This only predicts one group, and you may be in danger of oversaturating!'
            if results_dict['max_ta_groups'] == 0:
                zero_group_error = 'Be careful! This oversaturated the TA in the minimum groups. Consider a different TA setup.'
            if results_dict['max_ta_groups'] == -1:
                zero_group_error = 'This object is too faint to reach the required TA SNR in this filter. Consider a different TA setup.'
                results_dict['min_sat_ta'] = 0
                results_dict['t_duration_ta_max'] = 0
                results_dict['max_sat_ta'] = 0
                results_dict['t_duration_ta_max'] = 0
            if results_dict['max_sat_prediction'] > results_dict['sat_max']:
                one_group_error = 'This many groups will oversaturate the detector! Proceed with caution!'
            # Do some formatting for a prettier end product
            results_dict['filt'] = results_dict['filt'].upper()
            results_dict['filt_ta'] = results_dict['filt_ta'].upper()
            results_dict['band'] = results_dict['band'].upper()
            results_dict['mod'] = results_dict['mod'].upper()
            if results_dict['ins'] == 'niriss':
                if results_dict['subarray_ta'] == 'nrm':
                    results_dict['subarray_ta'] = 'SUBTASOSS -- BRIGHT'
                else:
                    results_dict['subarray_ta'] = 'SUBTASOSS -- FAINT'
            results_dict['subarray'] = results_dict['subarray'].upper()
            results_dict['subarray_ta'] = results_dict['subarray_ta'].upper()

            form_dict = {'miri': 'MIRI', 'nircam': 'NIRCam', 'nirspec': 'NIRSpec', 'niriss': 'NIRISS'}
            results_dict['ins'] = form_dict[results_dict['ins']]

            return render_template('groups_integrations_results.html',
                                   results_dict=results_dict,
                                   one_group_error=one_group_error,
                                   zero_group_error=zero_group_error)

        else:
            err = results
            return render_template('groups_integrations_error.html', err=err)

    return render_template('groups_integrations.html', form=form, sat_data=sat_data)


@app_exoctk.route('/contam_visibility', methods=['GET', 'POST'])
def contam_visibility():
    """The contamination and visibility form page"""
    # Load default form
    form = fv.ContamVisForm()
    form.calculate_contam_submit.disabled = False

    # Reload page with stellar data from ExoMAST
    if form.resolve_submit.data: 

        if form.targname.data.strip() != '':

            # Resolve the target in exoMAST
            try:
                form.targname.data = get_canonical_name(form.targname.data)
                data, url = get_target_data(form.targname.data)

                # Update the coordinates
                ra = data.get('RA')
                dec = data.get('DEC')

                # Set the form values
                form.ra.data = ra
                form.dec.data = dec
                form.target_url.data = url

            except:
                form.target_url.data = ''
                form.targname.errors = ["Sorry, could not resolve '{}' in exoMAST.".format(form.targname.data)]

        # Send it back to the main page
        return render_template('contam_visibility.html', form=form)

    # Reload page with appropriate mode data
    if form.mode_submit.data:

        # Update the button
        if form.inst.data != 'NIRISS':
            form.calculate_contam_submit.disabled = True
        else:
            form.calculate_contam_submit.disabled = False

        # Send it back to the main page
        return render_template('contam_visibility.html', form=form)

    if form.validate_on_submit() and (form.calculate_submit.data or form.calculate_contam_submit.data):

        try:

            # Log the form inputs
            try:
                log_exoctk.log_form_input(request.form, 'contam_visibility', DB)
            except:
                pass

<<<<<<< HEAD
                contamVars['visPA'] = True

                # Make plot
                TOOLS = 'crosshair, reset, hover, save'
                fig = figure(tools=TOOLS, plot_width=800, plot_height=400,
                             x_axis_type='datetime',
                             title=contamVars['tname'] or radec)
                pG, pB, dates, vis_plot, table = vpa.using_gtvt(contamVars['ra'],
                                                         contamVars['dec'],
                                                         contamVars['inst'],
                                                         )
                # Make output table
                vers = '0.3'
                today = datetime.datetime.now()
                fh = StringIO()
                fh.write('# Hi! This is your Visibility output file for... \n')
                fh.write('# Target: {} \n'.format(contamVars['tname']))
                fh.write('# Instrument: {} \n'.format(contamVars['inst']))
                fh.write('# \n')
                fh.write('# This file was generated using ExoCTK v{} on {} \n'.format(vers, today))
                fh.write('# Visit our GitHub: https://github.com/ExoCTK/exoctk \n')
                fh.write('# \n')
                table.write(fh, format='csv', delimiter=',')
                visib_table = fh.getvalue()

                # Format x axis
                day0 = datetime.date(2019, 6, 1)
                dtm = datetime.timedelta(days=367)
                #vis_plot.x_range = Range1d(day0, day0 + dtm)
=======
            # Calculate
            title = form.targname.data or ', '.join([form.ra.data, form.dec.data])
            pG, pB, dates, vis_plot, table = vpa.using_gtvt(str(form.ra.data), str(form.dec.data), form.inst.data)
>>>>>>> f2059b2e

            # TODO: Fix this so bad PAs are included
            pB = []

            # Make plot
            TOOLS = 'crosshair, reset, hover, save'
            fig = figure(tools=TOOLS, plot_width=800, plot_height=400, x_axis_type='datetime', title=title)
            fh = StringIO()
            table.write(fh, format='ascii')
            visib_table = fh.getvalue()

            # Format x axis
            day0 = datetime.date(2019, 6, 1)
            dtm = datetime.timedelta(days=367)

            # Get scripts
            vis_js = INLINE.render_js()
            vis_css = INLINE.render_css()
            vis_script, vis_div = components(vis_plot)

            # Contamination plot too
            if form.calculate_contam_submit.data:

                # Make field simulation
                contam_cube = fs.sossFieldSim(form.ra.data, form.dec.data, binComp=form.companion.data)
                contam_plot = cf.contam(contam_cube, title, paRange=[int(form.pa_min.data), int(form.pa_max.data)], badPA=pB, fig='bokeh')

                # Get scripts
                contam_js = INLINE.render_js()
                contam_css = INLINE.render_css()
                contam_script, contam_div = components(contam_plot)

            else:

                contam_script = contam_div = contam_js = contam_css = ''

<<<<<<< HEAD
                return render_template('contam_visibility_results.html',
                                       contamVars=contamVars, vis_plot=vis_div,
                                       vis_table=visib_table,
                                       vis_script=vis_script, vis_js=vis_js,
                                       vis_css=vis_css, contam_plot=contam_div,
                                       contam_script=contam_script,
                                       contam_js=contam_js,
                                       contam_css=contam_css,
                                       tname=contamVars['tname'],
                                       iname=contamVars['inst'])
=======
            return render_template('contam_visibility_results.html', form=form, vis_plot=vis_div,
                                   vis_table=visib_table, vis_script=vis_script, vis_js=vis_js,
                                   vis_css=vis_css, contam_plot=contam_div, contam_script=contam_script,
                                   contam_js=contam_js, contam_css=contam_css)
>>>>>>> f2059b2e

        except IOError:#Exception as e:
            err = 'The following error occurred: ' + str(e)
            return render_template('groups_integrations_error.html', err=err)

    return render_template('contam_visibility.html', form=form)


@app_exoctk.route('/visib_result', methods=['POST'])
def save_visib_result():
    """Save the results of the Visibility Only calculation"""

    visib_table = flask.request.form['data_file']
    targname = flask.request.form['targetname']
    instname = flask.request.form['instrumentname']

    return flask.Response(visib_table, mimetype="text/dat",
                          headers={"Content-disposition": "attachment; filename={}_{}_visibility.csv".format(targname, instname)})


@app_exoctk.route('/download', methods=['POST'])
def exoctk_savefile():
    """Save results to file"""

    file_as_string = eval(request.form['file_as_string'])

    response = make_response(file_as_string)
    response.headers["Content-type"] = 'text; charset=utf-8'
    response.headers["Content-Disposition"] = "attachment; filename=ExoXTK_results.txt"
    return response


def _param_fort_validation(args):
    """Validates the input parameters for the forward models"""

    temp = args.get('ptemp', 1000)
    chem = args.get('pchem', 'noTiO')
    cloud = args.get('cloud', '0')
    pmass = args.get('pmass', '1.5')
    m_unit = args.get('m_unit', 'M_jup')
    reference_radius = args.get('refrad', 1)
    r_unit = args.get('r_unit', 'R_jup')
    rstar = args.get('rstar', 1)
    rstar_unit = args.get('rstar_unit', 'R_sun')

    return temp, chem, cloud, pmass, m_unit, reference_radius, r_unit, rstar, rstar_unit


@app_exoctk.route('/fortney', methods=['GET', 'POST'])
def fortney():
    """
    Pull up Forntey Grid plot the results and download
    """

    # Grab the inputs arguments from the URL
    args = flask.request.args

    temp, chem, cloud, pmass, m_unit, reference_radius, r_unit, rstar, rstar_unit = _param_fort_validation(args)

    # get sqlite database
    try:
        db_file = os.path.join(FORTGRID_DIR, 'fortney_models.db')
        db = create_engine('sqlite:///' + db_file)
        header = pd.read_sql_table('header', db)
    except ValueError:
        raise Exception('Fortney Grid File Path is incorrect, or not initialized')

    if args:
        rstar = float(rstar)
        rstar = (rstar * u.Unit(rstar_unit)).to(u.km)
        reference_radius = float(reference_radius)
        rplan = (reference_radius * u.Unit(r_unit)).to(u.km)

        # clouds
        if cloud.find('flat') != -1:
            flat = int(cloud[4:])
            ray = 0
        elif cloud.find('ray') != -1:
            ray = int(cloud[3:])
            flat = 0
        elif int(cloud) == 0:
            flat = 0
            ray = 0
        else:
            flat = 0
            ray = 0
            print('No cloud parameter not specified, default no clouds added')

        # chemistry
        if chem == 'noTiO':
            noTiO = True
        if chem == 'eqchem':
            noTiO = False
            # grid does not allow clouds for cases with TiO
            flat = 0
            ray = 0

        fort_grav = 25.0 * u.m / u.s**2

        temp = float(temp)
        df = header.loc[(header.gravity == fort_grav) & (header.temp == temp) &
                        (header.noTiO == noTiO) & (header.ray == ray) &
                        (header.flat == flat)]

        wave_planet = np.array(pd.read_sql_table(df['name'].values[0], db)['wavelength'])[::-1]
        r_lambda = np.array(pd.read_sql_table(df['name'].values[0], db)['radius']) * u.km

        # All fortney models have fixed 1.25 radii
        z_lambda = r_lambda - (1.25 * u.R_jup).to(u.km)

        # Scale with planetary mass
        pmass = float(pmass)
        mass = (pmass * u.Unit(m_unit)).to(u.kg)

        # Convert radius to m for gravity units
        gravity = constants.G * (mass) / (rplan.to(u.m))**2.0

        # Scale lambbda (this technically ignores the fact that scaleheight
        # is altitude dependent) therefore, it will not be valide for very
        # very low gravities
        z_lambda = z_lambda * fort_grav / gravity

        # Create new wavelength dependent R based on scaled ravity
        r_lambda = z_lambda + rplan

        # Finally compute (rp/r*)^2
        flux_planet = np.array(r_lambda**2 / rstar**2)

        x = wave_planet
        y = flux_planet[::-1]

    else:
        df = pd.read_sql_table('t1000g25_noTiO', db)
        x, y = df['wavelength'], df['radius']**2.0 / 7e5**2.0

    tab = at.Table(data=[x, y])
    fh = StringIO()
    tab.write(fh, format='ascii.no_header')
    table_string = fh.getvalue()

    fig = figure(plot_width=1100, plot_height=400)
    fig.line(x, 1e6 * (y - np.mean(y)), color='Black', line_width=0.5)
    fig.xaxis.axis_label = 'Wavelength (um)'
    fig.yaxis.axis_label = 'Rel. Transit Depth (ppm)'

    js_resources = INLINE.render_js()
    css_resources = INLINE.render_css()

    script, div = components(fig)

    html = flask.render_template('fortney.html',
                                 plot_script=script,
                                 plot_div=div,
                                 js_resources=js_resources,
                                 css_resources=css_resources,
                                 temp=list(map(str, header.temp.unique())),
                                 table_string=table_string
                                 )
    return encode_utf8(html)


@app_exoctk.route('/fortney_result', methods=['POST'])
def save_fortney_result():
    """SAve the results of the Fortney grid"""

    table_string = flask.request.form['data_file']
    return flask.Response(table_string, mimetype="text/dat",
                          headers={"Content-disposition": "attachment; filename=fortney.dat"})


def rescale_generic_grid(input_args):
    """ Pulls a model from the generic grid, rescales it, 
    and returns the model and wavelength.
    Parameters
    ----------
    input_args : dict
        A dictionary of the form output from the generic grid form.
        If manual input must include : 
        r_star : The radius of the star.
        r_planet : The radius of the planet.
        gravity : The gravity.
        temperature : The temperature.
        condensation : local or rainout
        metallicity 
        c_o : carbon/oxygen ratio
        haze
        cloud
        
    Returns
    -------
    wv : np.array
        Array of wavelength bins.
    spectra : np.array
        Array of the planetary model spectrum.
    inputs : dict
        The dictionary of inputs given to the function.
    closest_match : dict
        A dictionary with the parameters/model name of the closest
        match in the grid.
    error_message : bool, str
        Either False, for no error, or a message about what went wrong.
    """
    error_message = ''
    genericgrid_db = os.path.join(GENERICGRID_DIR, 'generic_grid_db.hdf5')

    try:   

        # Parameter validation
        # Set up some nasty tuples first
        scaling_space = [('r_star', [0.05, 10000]),
                         ('r_planet', [0.0,  10000]),
                         ('gravity', [5.0, 50]),
                         ('temperature', [400, 2600])]
        
        inputs = {} 
        # First check the scaling
        for tup in scaling_space:
            key, space = tup
            val = float(input_args[key])
            if val >= space[0] and val <= space[1]:
                inputs[key] = val
            else:
                error_message = 'One of the scaling parameters was out of range: {}.'.format(key)
                break
        
        # Map to nearest model key
        temp_range = np.arange(600, 2700, 100)
        grav_range = np.array([5, 10, 20, 50])
        sort_temp = (np.abs(inputs['temperature'] - temp_range)).argmin()
        sort_grav = (np.abs(inputs['gravity'] - grav_range)).argmin()
        model_temp = temp_range[sort_temp]
        input_args['model_temperature'] = '0{}'.format(model_temp)[-4:]
        model_grav = grav_range[sort_grav]
        input_args['model_gravity'] = '0{}'.format(model_grav)[-2:]

        # Check the model parameters
        str_temp_range = ['0400'] + ['0{}'.format(elem)[-4:] for elem in temp_range]
        model_space = [('condensation', ['local', 'rainout']), 
                       ('model_temperature', str_temp_range),
                       ('model_gravity', ['05', '10', '20', '50']),
                       ('metallicity', ['+0.0', '+1.0', '+1.7', '+2.0', '+2.3']),
                       ('c_o', ['0.35', '0.56', '0.70', '1.00']),
                       ('haze', ['0001', '0010', '0150', '1100']),
                       ('cloud', ['0.00', '0.06', '0.20','1.00'])]
        
        model_key = ''
        for tup in model_space:
            key, space = tup
            if input_args[key] in space:
                inputs[key] = input_args[key]
                model_key += '{}_'.format(inputs[key])
            else:
                error_message = 'One of the model parameters was out of range.'
                break
        model_key = model_key[:-1]
    

        # Define constants
        boltzmann = 1.380658E-16 # gm*cm^2/s^2 * Kelvin
        permitivity = 1.6726E-24 * 2.3 #g  cgs  Hydrogen + Helium Atmosphere
        optical_depth = 0.56 
        r_sun = 69580000000 # cm
        r_jupiter = 6991100000 # cm
 
        closest_match = {'model_key': model_key, 'model_gravity': model_grav,
                         'model_temperature': model_temp}
        
        with h5py.File(genericgrid_db, 'r') as f:
            # Can't use the final NaN value
            model_wv = f['/wavelength'][...][:-1]
            model_spectra = f['/spectra/{}'.format(model_key)][...][:-1]
            
        radius_ratio = np.sqrt(model_spectra) * inputs['r_planet']/inputs['r_star']
        r_star = inputs['r_star'] * r_sun
        r_planet = inputs['r_planet'] * r_jupiter
        model_grav = model_grav * 1e2
        inputs['gravity'] = inputs['gravity'] * 1e2
        
        # Start with baseline based on model parameters
        scale_height = (boltzmann * model_temp) / (permitivity * model_grav)
        r_planet_base = np.sqrt(radius_ratio) * r_sun
        altitude = r_planet_base - (np.sqrt(radius_ratio[2000])*r_sun)
        opacity = optical_depth * np.sqrt((boltzmann * model_temp * permitivity * model_grav) / \
                                          (2 * np.pi * r_planet_base)) * \
                                  np.exp(altitude / scale_height)
        # Now rescale from baseline
        solution = {}
        solution['scale_height'] = (boltzmann * inputs['temperature']) / (permitivity * inputs['gravity'])
        solution['altitude'] = solution['scale_height'] * \
                               np.log10(opacity/optical_depth * \
                                        np.sqrt((2 * np.pi * r_planet) / \
                                                (boltzmann * inputs['temperature'] * inputs['gravity']))) 
        solution['radius'] = solution['altitude'] + r_planet

        # Sort data
        sort = np.argsort(model_wv)
        solution['wv'] = model_wv[sort]
        solution['radius'] = solution['radius'][sort]
        solution['spectra'] = (solution['radius']/r_star)**2
    
    except (KeyError, ValueError) as e:
        error_message = 'One of the parameters to make up the model was missing or out of range.'
        model_key = 'rainout_0400_50_+0.0_0.70_0010_1.00'
        solution = {}
        with h5py.File(genericgrid_db) as f:
            solution['wv'] = f['/wavelength'][...][:-1]
            solution['spectra'] = f['/spectra/{}'.format(model_key)][...][:-1]
        closest_match = {'model_key': model_key, 'model_temperature': 400,
                'model_gravity': 50}
        inputs = input_args
    
    return solution, inputs, closest_match, error_message


@app_exoctk.route('/generic', methods=['GET', 'POST'])
def generic():
    """
    Pull up Generic Grid plot the results and download
    """

    # Grab the inputs arguments from the URL
    args = dict(flask.request.args)
    for key in args:
        args[key] = args[key][0]
    # Build rescaled model
    solution, inputs, closest_match, error_message = rescale_generic_grid(args)
    
    # Build file out
    tab = at.Table(data=[solution['wv'], solution['spectra']])
    fh = StringIO()
    tab.write(fh, format='ascii.no_header')
    table_string = fh.getvalue()
    
    # Plot
    fig = figure(title='Rescaled Generic Grid Transmission Spectra'.upper(), plot_width=1100, plot_height=400)
    fig.x_range.start = 0.3
    fig.x_range.end = 5
    fig.line(solution['wv'], solution['spectra'], color='Black', line_width=1)
    fig.xaxis.axis_label = 'Wavelength (um)'
    fig.yaxis.axis_label = 'Transit Depth (Rp/R*)^2'

    js_resources = INLINE.render_js()
    css_resources = INLINE.render_css()

    script, div = components(fig)

    html = flask.render_template('generic.html',
                                 inputs= inputs,
                                 closest_match = closest_match,
                                 error_message=error_message,
                                 table_string=table_string,
                                 plot_script=script,
                                 plot_div=div,
                                 js_resources=js_resources,
                                 css_resources=css_resources,
                                 )
    return encode_utf8(html)


@app_exoctk.route('/generic_result', methods=['POST'])
def save_generic_result():
    """Save the results of the generic grid"""

    table_string = flask.request.form['data_file']
    return flask.Response(table_string, mimetype="text/dat",
                          headers={"Content-disposition": "attachment; filename=generic.dat"})


@app_exoctk.route('/groups_integrations_download')
def groups_integrations_download():
    """Download the groups and integrations calculator data"""

    return send_file(resource_filename('exoctk', 'data/groups_integrations/groups_integrations_input_data.json'), mimetype="text/json",
                     attachment_filename='groups_integrations_input_data.json',
                     as_attachment=True)


@app_exoctk.route('/fortney_download')
def fortney_download():
    """Download the fortney grid data"""

    fortney_data = FORTGRID_DIR
    return send_file(fortney_data, attachment_filename='fortney_grid.db',
                     as_attachment=True)

@app_exoctk.route('/zip_data_download')
def zip_data_download():
    """Download the zipped ExoCTK data"""
    return


def check_auth(username, password):
    """This function is called to check if a username password combination is
    valid

    Parameters
    ----------
    username: str
        The username
    password: str
        The password
    """

    return username == 'admin' and password == 'secret'


def authenticate():
    """Sends a 401 response that enables basic auth"""

    return Response('Could not verify your access level for that URL.\n'
                    'You have to login with proper credentials', 401,
                    {'WWW-Authenticate': 'Basic realm="Login Required"'})


def requires_auth(page):
    """Requires authentication for a page before loading

    Parameters
    ----------
    page: function
        The function that sets a route

    Returns
    -------
    function
        The decorated route
    """

    @wraps(page)
    def decorated(*args, **kwargs):
        auth = request.authorization
        if not auth or not check_auth(auth.username, auth.password):
            return authenticate()
        return page(*args, **kwargs)
    return decorated


@app_exoctk.route('/admin')
@requires_auth
def secret_page():
    """Shhhhh! This is a secret page of admin stuff"""

    tables = [i[0] for i in DB.execute("SELECT name FROM sqlite_master WHERE type='table'").fetchall()]
    print(tables)

    log_tables = []
    for table in tables:

        try:
            data = log_exoctk.view_log(DB, table)

            # Add the results to the lists
            html_table = '\n'.join(data.pformat(max_width=500, html=True)).replace('<table', '<table id="myTable" class="table table-striped table-hover"')

        except:
            html_table = '<p>No data to display</p>'

        # Add the table title
        header = '<h3>{}</h3>'.format(table)
        html_table = header + html_table

        log_tables.append(html_table)

    return render_template('admin_page.html', tables=log_tables)


@app_exoctk.route('/atmospheric_retrievals')
def atmospheric_retrievals():
    """A landing page for the atmospheric_retrievals tools"""

    return render_template('atmospheric_retrievals.html')


if __name__ == '__main__':
    # os.chmod('/internal/data1/app_data/.astropy/cache/', 777)
    port = int(os.environ.get('PORT', 5000))
    app_exoctk.run(host='0.0.0.0', port=port, debug=True)<|MERGE_RESOLUTION|>--- conflicted
+++ resolved
@@ -296,26 +296,8 @@
     with open(resource_filename('exoctk', 'data/groups_integrations/groups_integrations_input_data.json')) as f:
         sat_data = json.load(f)['fullwell']
 
-<<<<<<< HEAD
-    if request.method == 'POST':
-        if request.form['submit'] == "Retrieve Parameters":
-            target_name = request.form['targetname']
-            canoncial_name = get_canonical_name(target_name)
-            # Ping exomast api and get data
-            data = get_target_data(target_name)
-            Kmag = data['Kmag']
-            obs_duration = data['transit_duration'] * 24. # Transit duration in exomast is in days, need it in hours
-
-            groupsintegrationVars = {'targname':canoncial_name, 'Kmag':Kmag, 'obs_duration':obs_duration}
-
-            return render_template('groups_integrations.html', sat_data=sat_data, groupsintegrationVars=groupsintegrationVars)
-
-    return render_template('groups_integrations.html', sat_data=sat_data)
-
-=======
     # Load default form
     form = fv.GroupsIntsForm()
->>>>>>> f2059b2e
 
     # Reload page with stellar data from ExoMAST
     if form.resolve_submit.data: 
@@ -489,18 +471,13 @@
             except:
                 pass
 
-<<<<<<< HEAD
+
                 contamVars['visPA'] = True
 
                 # Make plot
-                TOOLS = 'crosshair, reset, hover, save'
-                fig = figure(tools=TOOLS, plot_width=800, plot_height=400,
-                             x_axis_type='datetime',
-                             title=contamVars['tname'] or radec)
-                pG, pB, dates, vis_plot, table = vpa.using_gtvt(contamVars['ra'],
-                                                         contamVars['dec'],
-                                                         contamVars['inst'],
-                                                         )
+                title = form.targname.data or ', '.join([form.ra.data, form.dec.data])
+                pG, pB, dates, vis_plot, table = vpa.using_gtvt(str(form.ra.data), str(form.dec.data), form.inst.data)
+          
                 # Make output table
                 vers = '0.3'
                 today = datetime.datetime.now()
@@ -519,11 +496,7 @@
                 day0 = datetime.date(2019, 6, 1)
                 dtm = datetime.timedelta(days=367)
                 #vis_plot.x_range = Range1d(day0, day0 + dtm)
-=======
-            # Calculate
-            title = form.targname.data or ', '.join([form.ra.data, form.dec.data])
-            pG, pB, dates, vis_plot, table = vpa.using_gtvt(str(form.ra.data), str(form.dec.data), form.inst.data)
->>>>>>> f2059b2e
+
 
             # TODO: Fix this so bad PAs are included
             pB = []
@@ -560,9 +533,8 @@
 
                 contam_script = contam_div = contam_js = contam_css = ''
 
-<<<<<<< HEAD
                 return render_template('contam_visibility_results.html',
-                                       contamVars=contamVars, vis_plot=vis_div,
+                                       form=form, vis_plot=vis_div,
                                        vis_table=visib_table,
                                        vis_script=vis_script, vis_js=vis_js,
                                        vis_css=vis_css, contam_plot=contam_div,
@@ -571,12 +543,7 @@
                                        contam_css=contam_css,
                                        tname=contamVars['tname'],
                                        iname=contamVars['inst'])
-=======
-            return render_template('contam_visibility_results.html', form=form, vis_plot=vis_div,
-                                   vis_table=visib_table, vis_script=vis_script, vis_js=vis_js,
-                                   vis_css=vis_css, contam_plot=contam_div, contam_script=contam_script,
-                                   contam_js=contam_js, contam_css=contam_css)
->>>>>>> f2059b2e
+
 
         except IOError:#Exception as e:
             err = 'The following error occurred: ' + str(e)
