--- conflicted
+++ resolved
@@ -27,13 +27,6 @@
 
 # Supported filters
 FILTERS = svo.filters()
-<<<<<<< HEAD
-NON_JWST = [row['Band'] for row in FILTERS if row['Instrument'] not in ['NIRISS', 'NIRCam', 'NIRSpec', 'MIRI']]
-FILTERS_LIST = sorted(NON_JWST + JWST_THROUGHPUTS)
-
-# Get the location of EXOCTK_DATA environvment variable and check that it is valid
-EXOCTK_DATA = os.environ.get('EXOCTK_DATA')
-=======
 NON_JWST = [filt for filt in FILTERS if not filt.startswith('NIRISS') and not filt.startswith('NIRCam') and not filt.startswith('NIRSpec') and not filt.startswith('MIRI')]
 FILTERS_LIST = sorted(NON_JWST + JWST_THROUGHPUTS)
 
@@ -55,7 +48,6 @@
             'https://data.science.stsci.edu/redirect/JWST/ExoCTK/compressed/groups_integrations.tar.gz',
             'https://data.science.stsci.edu/redirect/JWST/ExoCTK/compressed/exoctk_contam.tar.gz']
     }
->>>>>>> 2a7cc317
 
 # If the variable is blank or doesn't exist
 HOME_DIR = os.path.expanduser('~')
