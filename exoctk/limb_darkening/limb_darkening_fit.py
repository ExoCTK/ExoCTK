--- conflicted
+++ resolved
@@ -257,11 +257,7 @@
                                                               .wave_rng))
 
         # Apply the filter
-<<<<<<< HEAD
-        flux, err = bandpass.apply([wave, flux])
-=======
         flux, _ = bandpass.apply([wave, flux])
->>>>>>> e958dd01
 
         # Make rsr curve 3 dimensions if there is only one
         # wavelength bin, then get wavelength only
