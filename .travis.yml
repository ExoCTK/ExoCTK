language: c

os:
    - linux
    - osx

# Setting sudo to false opts in to Travis-CI container-based builds.
sudo: false

# The apt packages below are needed for sphinx builds. A full list of packages
# that can be included can be found here:
#
# https://github.com/travis-ci/apt-package-whitelist/blob/master/ubuntu-precise

addons:
    apt:
        packages:
            - graphviz
            - texlive-latex-extra
            - dvipng
<<<<<<< HEAD
            - gcc
            - python-scipy
=======
>>>>>>> 48fb2386

env:
    global:
        # The following versions are the 'default' for tests, unless
        # overidden underneath. They are defined here in order to save having
        # to repeat them for all configurations.
        - MAIN_CMD='python setup.py'
        - ASTROPY_VERSION=stable
        - SETUP_CMD='test'
<<<<<<< HEAD
        - PIP_DEPENDENCIES='pysynphot'

=======
>>>>>>> 48fb2386
        # For this package-template, we include examples of Cython modules,
        # so Cython is required for testing. If your package does not include
        # Cython code, you can set CONDA_DEPENDENCIES=''
        - CONDA_CHANNELS='http://ssb.stsci.edu/astroconda astropy-ci-extras'
        - CONDA_DEPENDENCIES='numpy scipy cython matplotlib numba pysynphot'
        - PIP_DEPENDENCIES='sphinx_automodapi sphinx_rtd_theme bibtexparser'

    matrix:
        - PYTHON_VERSION=2.7 SETUP_CMD='install'
        - PYTHON_VERSION=2.7 SETUP_CMD='test'
        - PYTHON_VERSION=2.7 SETUP_CMD='egg_info'
        - PYTHON_VERSION=3.5 SETUP_CMD='install'
        - PYTHON_VERSION=3.5 SETUP_CMD='test'
        - PYTHON_VERSION=3.5 SETUP_CMD='egg_info'


matrix:
    include:
        # Do a coverage test in Python 2.
        - env: PYTHON_VERSION=2.7 SETUP_CMD='test --coverage'

        # Check for sphinx doc build - we do this first because it
        # may run for a long time allow warning because they seem
        # unavoidable with automodule
        - env: PYTHON_VERSION=2.7 SETUP_CMD='build_sphinx'

        # Try Astropy development version
        - env: PYTHON_VERSION=2.7 ASTROPY_VERSION=development

        - env: PYTHON_VERSION=3.5 ASTROPY_VERSION=development

before_install:
    # - git clone git://github.com/spacetelescope/pysynphot.git

install:

    # We now use the ci-helpers package to set up our testing environment.
    # This is done by using Miniconda and then using conda and pip to install
    # dependencies. Which dependencies are installed using conda and pip is
    # determined by the CONDA_DEPENDENCIES and PIP_DEPENDENCIES variables,
    # which should be space-delimited lists of package names. See the README
    # in https://github.com/astropy/ci-helpers for information about the full
    # list of environment variables that can be used to customize your
    # environment. In some cases, ci-helpers may not offer enough flexibility
    # in how to install a package, in which case you can have additional
    # commands in the install: section below.

    # - pip install --upgrade pip
    - git clone git://github.com/astropy/ci-helpers.git
    - source ci-helpers/travis/setup_conda_$TRAVIS_OS_NAME.sh

    # As described above, using ci-helpers, you should be able to set up an
    # environment with dependencies installed using conda and pip, but in some
    # cases this may not provide enough flexibility in how to install a
    # specific dependency (and it will not be able to install non-Python
    # dependencies). Therefore, you can also include commands below (as
    # well as at the start of the install section or in the before_install
    # section if they are needed before setting up conda) to install any
    # other dependencies.

script:
   - $MAIN_CMD $SETUP_CMD

after_success:
    # If coveralls.io is set up for this package, uncomment the line
    # below and replace "packagename" with the name of your package.
    # The coveragerc file may be customized as needed for your package.
    # - if [[ $SETUP_CMD == 'test --coverage' ]]; then coveralls --rcfile='ExoCTK/tests/coveragerc'; fi<|MERGE_RESOLUTION|>--- conflicted
+++ resolved
@@ -18,11 +18,6 @@
             - graphviz
             - texlive-latex-extra
             - dvipng
-<<<<<<< HEAD
-            - gcc
-            - python-scipy
-=======
->>>>>>> 48fb2386
 
 env:
     global:
@@ -32,11 +27,7 @@
         - MAIN_CMD='python setup.py'
         - ASTROPY_VERSION=stable
         - SETUP_CMD='test'
-<<<<<<< HEAD
-        - PIP_DEPENDENCIES='pysynphot'
 
-=======
->>>>>>> 48fb2386
         # For this package-template, we include examples of Cython modules,
         # so Cython is required for testing. If your package does not include
         # Cython code, you can set CONDA_DEPENDENCIES=''
